--- conflicted
+++ resolved
@@ -5,15 +5,9 @@
   <arg name="kinova_robotName" default="$(arg kinova_robotType)"/>
 	<arg name="kinova_robotSerial" default="not_set" />
 
-<<<<<<< HEAD
-  <node name="$(arg kinova_robotType)_driver" pkg="kinova_driver" type="kinova_arm_driver" output="screen" cwd="node" args="$(arg kinova_robotType)">
-    <rosparam file="$(find kinova_bringup)/launch/config/robot_parameters.yaml" command="load" />  
-    <param name="robot_type" value="$(arg kinova_robotType)" />
-=======
   <node name="$(arg kinova_robotName)_driver" pkg="kinova_driver" type="kinova_arm_driver" output="screen" cwd="node" args="$(arg kinova_robotType)">
     <rosparam file="$(find kinova_bringup)/launch/config/robot_parameters.yaml" command="load" />
     <param name="serial_number" value="$(arg kinova_robotSerial)" />   
->>>>>>> 0c179445
   </node>
     
   <group unless="$(arg use_urdf)">
